--- conflicted
+++ resolved
@@ -103,7 +103,6 @@
         return settings;
     }
 
-<<<<<<< HEAD
     @Override
     public String toString() {
         return "ProxyClientSettings{" +
@@ -115,14 +114,14 @@
             ", index=" + index +
             ", type=" + type +
             '}';
-=======
+    }
+
     /**
      * With Iterable<?> interface you can use this object inside For loop!
      */
     @Override
     public Iterator<ProxyData> iterator() {
         return this;
->>>>>>> 47b050d0
     }
 
     public enum Rotation
