/*
 * Copyright (c) 2023-2023 jwdeveloper jacekwoln@gmail.com
 *
 * Permission is hereby granted, free of charge, to any person obtaining
 * a copy of this software and associated documentation files (the
 * "Software"), to deal in the Software without restriction, including
 * without limitation the rights to use, copy, modify, merge, publish,
 * distribute, sublicense, and/or sell copies of the Software, and to
 * permit persons to whom the Software is furnished to do so, subject to
 * the following conditions:
 *
 * The above copyright notice and this permission notice shall be
 * included in all copies or substantial portions of the Software.
 *
 * THE SOFTWARE IS PROVIDED "AS IS", WITHOUT WARRANTY OF ANY KIND,
 * EXPRESS OR IMPLIED, INCLUDING BUT NOT LIMITED TO THE WARRANTIES OF
 * MERCHANTABILITY, FITNESS FOR A PARTICULAR PURPOSE AND
 * NONINFRINGEMENT. IN NO EVENT SHALL THE AUTHORS OR COPYRIGHT HOLDERS BE
 * LIABLE FOR ANY CLAIM, DAMAGES OR OTHER LIABILITY, WHETHER IN AN ACTION
 * OF CONTRACT, TORT OR OTHERWISE, ARISING FROM, OUT OF OR IN CONNECTION
 * WITH THE SOFTWARE OR THE USE OR OTHER DEALINGS IN THE SOFTWARE.
 */
package io.github.jwdeveloper.tiktok.tools.tester.mockClient.mocks;

import io.github.jwdeveloper.tiktok.ClientSettings;
import io.github.jwdeveloper.tiktok.http.TikTokApiService;
import io.github.jwdeveloper.tiktok.http.TikTokHttpClient;
import io.github.jwdeveloper.tiktok.live.LiveRoomMeta;
import io.github.jwdeveloper.tiktok.messages.webcast.WebcastResponse;

import java.util.logging.Logger;

public class ApiServiceMock extends TikTokApiService {


    public ApiServiceMock(TikTokHttpClient apiClient, Logger logger, ClientSettings clientSettings) {
        super(apiClient, logger, clientSettings);
    }

    @Override
    public void updateSessionId() {

    }

    @Override
    public LiveRoomMeta fetchRoomInfo()
    {
        var meta = new LiveRoomMeta();
        meta.setStatus(LiveRoomMeta.LiveRoomStatus.HostOnline);
        return meta;
    }

    @Override
    public WebcastResponse fetchClientData() {
        return WebcastResponse.newBuilder().build();
    }
<<<<<<< HEAD
=======

>>>>>>> c12f3cc4
}<|MERGE_RESOLUTION|>--- conflicted
+++ resolved
@@ -54,8 +54,5 @@
     public WebcastResponse fetchClientData() {
         return WebcastResponse.newBuilder().build();
     }
-<<<<<<< HEAD
-=======
 
->>>>>>> c12f3cc4
 }