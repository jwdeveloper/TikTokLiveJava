/*
 * Copyright (c) 2023-2024 jwdeveloper jacekwoln@gmail.com
 *
 * Permission is hereby granted, free of charge, to any person obtaining
 * a copy of this software and associated documentation files (the
 * "Software"), to deal in the Software without restriction, including
 * without limitation the rights to use, copy, modify, merge, publish,
 * distribute, sublicense, and/or sell copies of the Software, and to
 * permit persons to whom the Software is furnished to do so, subject to
 * the following conditions:
 *
 * The above copyright notice and this permission notice shall be
 * included in all copies or substantial portions of the Software.
 *
 * THE SOFTWARE IS PROVIDED "AS IS", WITHOUT WARRANTY OF ANY KIND,
 * EXPRESS OR IMPLIED, INCLUDING BUT NOT LIMITED TO THE WARRANTIES OF
 * MERCHANTABILITY, FITNESS FOR A PARTICULAR PURPOSE AND
 * NONINFRINGEMENT. IN NO EVENT SHALL THE AUTHORS OR COPYRIGHT HOLDERS BE
 * LIABLE FOR ANY CLAIM, DAMAGES OR OTHER LIABILITY, WHETHER IN AN ACTION
 * OF CONTRACT, TORT OR OTHERWISE, ARISING FROM, OUT OF OR IN CONNECTION
 * WITH THE SOFTWARE OR THE USE OR OTHER DEALINGS IN THE SOFTWARE.
 */
package io.github.jwdeveloper.tiktok;

import com.google.protobuf.InvalidProtocolBufferException;
import io.github.jwdeveloper.dependance.injector.api.annotations.Inject;
import io.github.jwdeveloper.tiktok.common.*;
import io.github.jwdeveloper.tiktok.data.requests.*;
import io.github.jwdeveloper.tiktok.data.settings.LiveClientSettings;
import io.github.jwdeveloper.tiktok.exceptions.*;
import io.github.jwdeveloper.tiktok.http.*;
import io.github.jwdeveloper.tiktok.http.mappers.*;
import io.github.jwdeveloper.tiktok.messages.webcast.WebcastResponse;

import java.net.http.HttpResponse;
import java.util.function.Consumer;
import java.util.logging.Logger;

public class TikTokLiveHttpClient implements LiveHttpClient
{
    /**
	 * <a href="https://github-wiki-see.page/m/isaackogan/TikTokLive/wiki/All-About-Signatures">Signing API by Isaac Kogan</a>
	 */
<<<<<<< HEAD
    public static String TIKTOK_SIGN_API = "https://tiktok.eulerstream.com/webcast/fetch";

    /**
     * Must end in a trailing '/' character.
     */
    public static String TIKTOK_URL_WEB = "https://www.tiktok.com/";
    
    /**
     * Must end in a trailing '/' character.
     */
    public static String TIKTOK_URL_WEBCAST = "https://webcast.tiktok.com/webcast/";

    public static String TIKTOK_GIFTS_URL = "https://raw.githubusercontent.com/TikTok-LIVE-Private/GiftsGenerator/master/page/public/gifts.json";
    
=======
    private static final String TIKTOK_SIGN_API = "https://tiktok.eulerstream.com/webcast/fetch";
    private static final String TIKTOK_URL_WEB = "https://www.tiktok.com/";
    private static final String TIKTOK_URL_WEBCAST = "https://webcast.tiktok.com/webcast/";
    public static final String TIKTOK_ROOM_GIFTS_URL = TIKTOK_URL_WEBCAST+"gift/list/";
>>>>>>> edefd0c1
    public static final int TIKTOK_AGE_RESTRICTED_CODE = 4003110;

    private final HttpClientFactory httpFactory;
    private final LiveClientSettings clientSettings;
    private final LiveUserDataMapper liveUserDataMapper;
    private final LiveDataMapper liveDataMapper;
    private final GiftsDataMapper giftsDataMapper;
    private final Logger logger;

    @Inject
    public TikTokLiveHttpClient(HttpClientFactory factory) {
        this.httpFactory = factory;
        this.clientSettings = factory.getLiveClientSettings();
        this.logger = LoggerFactory.create("HttpClient-"+hashCode(), clientSettings);
        liveUserDataMapper = new LiveUserDataMapper();
        liveDataMapper = new LiveDataMapper();
        giftsDataMapper = new GiftsDataMapper();
    }

    public TikTokLiveHttpClient(Consumer<LiveClientSettings> consumer) {
        this(new HttpClientFactory(LiveClientSettings.createDefault()));
        consumer.accept(clientSettings);
    }

    public GiftsData.Response fetchRoomGiftsData(String room_id) {
        var proxyClientSettings = clientSettings.getHttpSettings().getProxyClientSettings();
        if (proxyClientSettings.isEnabled()) {
            while (proxyClientSettings.hasNext()) {
                try {
                    return getRoomGiftsData(room_id);
                } catch (TikTokProxyRequestException ignored) {}
            }
        }
        return getRoomGiftsData(room_id);
    }

    public GiftsData.Response getRoomGiftsData(String room_id) {
        var result = httpFactory.client(TIKTOK_URL_WEBCAST + "gift/list/")
            .withParam("room_id", room_id)
            .build()
            .toJsonResponse();

        if (result.isFailure())
            throw new TikTokLiveRequestException("Unable to fetch gifts information's - "+result);

        var json = result.getContent();
        return giftsDataMapper.mapRoom(json);
    }

    @Override
    public LiveUserData.Response fetchLiveUserData(LiveUserData.Request request) {
        var proxyClientSettings = clientSettings.getHttpSettings().getProxyClientSettings();
        if (proxyClientSettings.isEnabled()) {
            while (proxyClientSettings.hasNext()) {
                try {
                    return getLiveUserData(request);
                } catch (TikTokProxyRequestException ignored) {}
            }
        }
        return getLiveUserData(request);
    }

    public LiveUserData.Response getLiveUserData(LiveUserData.Request request) {
        var url = TIKTOK_URL_WEB + "api-live/user/room";
        var result = httpFactory.client(url)
            .withParam("uniqueId", request.getUserName())
            .withParam("sourceType", "54") //MAGIC NUMBER, WHAT 54 means?
            .withCookie("sessionid", clientSettings.getSessionId())
            .build()
            .toJsonResponse();

        if (result.isFailure())
            throw new TikTokLiveRequestException("Unable to get information's about user - "+result);

        var json = result.getContent();
        return liveUserDataMapper.map(json, logger);
    }

    @Override
    public LiveData.Response fetchLiveData(LiveData.Request request) {
        var proxyClientSettings = clientSettings.getHttpSettings().getProxyClientSettings();
        if (proxyClientSettings.isEnabled()) {
            while (proxyClientSettings.hasNext()) {
                try {
                    return getLiveData(request);
                } catch (TikTokProxyRequestException ignored) {}
            }
        }
        return getLiveData(request);
    }

    public LiveData.Response getLiveData(LiveData.Request request) {
        var url = TIKTOK_URL_WEBCAST + "room/info";
        var result = httpFactory.client(url)
            .withParam("room_id", request.getRoomId())
            .withCookie("sessionid", clientSettings.getSessionId())
            .build()
            .toJsonResponse();

        if (result.isFailure())
            throw new TikTokLiveRequestException("Unable to get info about live room - "+result);

        var json = result.getContent();
        return liveDataMapper.map(json);
    }

    @Override
    public LiveConnectionData.Response fetchLiveConnectionData(LiveConnectionData.Request request) {
        var result = getStartingPayload(request);
        HttpResponse<byte[]> credentialsResponse = result.getContent(); // Always guaranteed to have response

        try {
            var resultHeader = ActionResult.of(credentialsResponse.headers().firstValue("x-set-tt-cookie"));
            if (resultHeader.isFailure()) {
                logger.warning("Sign Server Headers: "+request.getRoomId()+" - "+credentialsResponse.headers().map());
                throw new TikTokSignServerException("Sign server did not return the x-set-tt-cookie header - "+result);
            }
            var websocketCookie = resultHeader.getContent();
            var webcastResponse = WebcastResponse.parseFrom(credentialsResponse.body());
            var webSocketUrl = httpFactory
                    .client(webcastResponse.getPushServer())
                    .withParam("room_id", request.getRoomId())
                    .withParam("cursor", webcastResponse.getCursor())
                    .withParam("resp_content_type", "protobuf")
                    .withParam("internal_ext", webcastResponse.getInternalExt())
                    .withParams(webcastResponse.getRouteParamsMapMap())
                    .build()
                    .toUri();

            return new LiveConnectionData.Response(websocketCookie, webSocketUrl, webcastResponse);
        } catch (InvalidProtocolBufferException e) {
            throw new TikTokSignServerException("Unable to parse websocket credentials response to WebcastResponse - "+result);
        }
    }

    protected ActionResult<HttpResponse<byte[]>> getStartingPayload(LiveConnectionData.Request request) {
        var proxyClientSettings = clientSettings.getHttpSettings().getProxyClientSettings();
        if (proxyClientSettings.isEnabled()) {
            while (proxyClientSettings.hasNext()) {
                try {
                    return getByteResponse(request.getRoomId());
                } catch (TikTokProxyRequestException | TikTokSignServerException ignored) {}
            }
        }
        return getByteResponse(request.getRoomId());
    }

    protected ActionResult<HttpResponse<byte[]>> getByteResponse(String room_id) {
        HttpClientBuilder builder = httpFactory.client(TIKTOK_SIGN_API)
            .withParam("client", "ttlive-java")
            .withParam("room_id", room_id);

        if (clientSettings.getApiKey() != null)
            builder.withParam("apiKey", clientSettings.getApiKey());

        var result = builder.build().toHttpResponse(HttpResponse.BodyHandlers.ofByteArray());

        if (result.isFailure())
            throw new TikTokSignServerException("Unable to get websocket connection credentials - "+result);

        return result;
    }
}<|MERGE_RESOLUTION|>--- conflicted
+++ resolved
@@ -41,7 +41,6 @@
     /**
 	 * <a href="https://github-wiki-see.page/m/isaackogan/TikTokLive/wiki/All-About-Signatures">Signing API by Isaac Kogan</a>
 	 */
-<<<<<<< HEAD
     public static String TIKTOK_SIGN_API = "https://tiktok.eulerstream.com/webcast/fetch";
 
     /**
@@ -54,14 +53,11 @@
      */
     public static String TIKTOK_URL_WEBCAST = "https://webcast.tiktok.com/webcast/";
 
-    public static String TIKTOK_GIFTS_URL = "https://raw.githubusercontent.com/TikTok-LIVE-Private/GiftsGenerator/master/page/public/gifts.json";
+    /**
+     * Must end in a trailing '/' character.
+     */
+    public static final String TIKTOK_ROOM_GIFTS_URL = "https://webcast.tiktok.com/webcast/gift/list/";
     
-=======
-    private static final String TIKTOK_SIGN_API = "https://tiktok.eulerstream.com/webcast/fetch";
-    private static final String TIKTOK_URL_WEB = "https://www.tiktok.com/";
-    private static final String TIKTOK_URL_WEBCAST = "https://webcast.tiktok.com/webcast/";
-    public static final String TIKTOK_ROOM_GIFTS_URL = TIKTOK_URL_WEBCAST+"gift/list/";
->>>>>>> edefd0c1
     public static final int TIKTOK_AGE_RESTRICTED_CODE = 4003110;
 
     private final HttpClientFactory httpFactory;
